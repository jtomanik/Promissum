--- conflicted
+++ resolved
@@ -18,11 +18,7 @@
   }
 
   public init(value: T) {
-<<<<<<< HEAD
     state = .Resolved(Box(value))
-=======
-    state = State<T>.Resolved(Box(value))
->>>>>>> 444ba307
   }
 
   public init(error: NSError) {
@@ -186,14 +182,8 @@
 
     addResultHandler({ _ in handler() })
 
-<<<<<<< HEAD
-    case State<T>.Resolved(let boxed):
-      // Value is already available, call handler immediately
-      handler(boxed.unbox)
-=======
-    return self
-  }
->>>>>>> 444ba307
+    return self
+  }
 
   public func registerHandler(handler: () -> Void) {
     addResultHandler({ _ in handler() })
@@ -222,28 +212,6 @@
   private func addResolveHandler(handler: T -> Void) {
 
     switch state {
-<<<<<<< HEAD
-    case State<T>.Resolved(let boxed):
-      return boxed.unbox
-    default:
-      return nil
-    }
-  }
-
-  public func error() -> NSError? {
-    switch state {
-    case State<T>.Rejected(let error):
-      return error
-    default:
-      return nil
-    }
-  }
-
-  internal func tryResolve(value: T) -> Bool {
-    switch state {
-    case State<T>.Unresolved:
-      state = .Resolved(Box(value))
-=======
     case State<T>.Unresolved(let source):
       // Save handler for later
       let resultHandler: Result<T> -> Void = { result in
@@ -259,7 +227,6 @@
     case State<T>.Resolved(let boxed):
       // Value is already available, call handler immediately
       handler(boxed.unbox)
->>>>>>> 444ba307
 
     case State<T>.Rejected:
       break
@@ -270,12 +237,6 @@
   private func addErrorHandler(handler: NSError -> Void) {
 
     switch state {
-<<<<<<< HEAD
-    case State<T>.Unresolved:
-      state = .Rejected(error)
-
-      executeErrorHandlers(error)
-=======
     case State<T>.Unresolved(let source):
       // Save handler for later
       let resultHandler: Result<T> -> Void = { result in
@@ -290,7 +251,6 @@
 
     case State<T>.Resolved(let boxed):
       break
->>>>>>> 444ba307
 
     case State<T>.Rejected(let error):
       // Error is already available, call handler immediately
