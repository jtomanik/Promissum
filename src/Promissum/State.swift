//
//  State.swift
//  Promissum
//
//  Created by Tom Lokhorst on 2014-10-11.
//  Copyright (c) 2014 Tom Lokhorst. All rights reserved.
//

import Foundation

public enum State<T> {
<<<<<<< HEAD
  case Unresolved(PromiseSource<T>)
  case Resolved(@autoclosure () -> T)
=======
  case Unresolved
  case Resolved(Box<T>)
>>>>>>> 0b6f38e9
  case Rejected(NSError)
}

extension State: Printable {

  public var description: String {
    switch self {
    case .Unresolved:
      return "Unresolved"
    case .Resolved(let boxed):
      let val = boxed.unbox
      return "Resolved(\(val))"
    case .Rejected(let error):
      return "Rejected(\(error))"
    }
  }
}<|MERGE_RESOLUTION|>--- conflicted
+++ resolved
@@ -9,13 +9,8 @@
 import Foundation
 
 public enum State<T> {
-<<<<<<< HEAD
   case Unresolved(PromiseSource<T>)
-  case Resolved(@autoclosure () -> T)
-=======
-  case Unresolved
   case Resolved(Box<T>)
->>>>>>> 0b6f38e9
   case Rejected(NSError)
 }
 
