source 'https://github.com/CocoaPods/Specs.git'
platform :ios, '8.0'
use_frameworks!

link_with "PromissumExtensions", "PromissumExtensionsTests"

pod 'Alamofire', :git => 'https://github.com/Alamofire/Alamofire.git', :branch => 'swift-2.0'
<<<<<<< HEAD
pod 'CoreDataKit', :git => 'https://github.com/tomlokhorst/CoreDataKit', :branch => 'feature/custom-error-type'
pod 'Promissum', :path => '../'
=======
pod 'CoreDataKit', '~> 0.7.0'
# pod 'Promissum', :path => '../' # All Promissum source files are manually included in project
>>>>>>> 66825201
<|MERGE_RESOLUTION|>--- conflicted
+++ resolved
@@ -5,10 +5,5 @@
 link_with "PromissumExtensions", "PromissumExtensionsTests"
 
 pod 'Alamofire', :git => 'https://github.com/Alamofire/Alamofire.git', :branch => 'swift-2.0'
-<<<<<<< HEAD
 pod 'CoreDataKit', :git => 'https://github.com/tomlokhorst/CoreDataKit', :branch => 'feature/custom-error-type'
-pod 'Promissum', :path => '../'
-=======
-pod 'CoreDataKit', '~> 0.7.0'
 # pod 'Promissum', :path => '../' # All Promissum source files are manually included in project
->>>>>>> 66825201
